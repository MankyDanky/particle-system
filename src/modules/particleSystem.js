--- conflicted
+++ resolved
@@ -13,13 +13,6 @@
     this.activeParticles = 0;
     this.emitting = false;
     this.currentEmissionTime = 0;
-<<<<<<< HEAD
-    this.emissionTimer = 0;
-    this.emissionRemainder = 0; // Store leftover fractional particles
-    this.totalParticlesToEmit = 0; // Track total particles to emit over duration
-    this.particlesEmittedSoFar = 0; // Track how many we've emitted so far
-=======
->>>>>>> 3bb573ed
     
     // Create typed arrays for particle data and velocities
     this.particleData = new Float32Array(this.MAX_PARTICLES * 8); // [x, y, z, r, g, b, age, lifetime]
@@ -143,12 +136,6 @@
     // Reset counters
     this.activeParticles = 0;
     this.currentEmissionTime = 0;
-<<<<<<< HEAD
-    this.emissionTimer = 0;
-    this.emissionRemainder = 0;
-    this.particlesEmittedSoFar = 0;
-=======
->>>>>>> 3bb573ed
     
     if (this.config.burstMode) {
       // Burst mode: emit all particles at once
@@ -198,21 +185,10 @@
       // Continuous emission mode
       this.emitting = true;
       
-<<<<<<< HEAD
-      // Calculate the total number of particles to emit over the full duration
-      this.totalParticlesToEmit = Math.ceil(this.config.emissionRate * this.config.emissionDuration);
-      
-      // Ensure we don't exceed our maximum capacity
-      this.totalParticlesToEmit = Math.min(this.totalParticlesToEmit, this.MAX_PARTICLES);
-      
-      // Set particle count to ensure we have capacity for all particles over the duration
-      this.particleCount = this.totalParticlesToEmit;
-=======
       // Calculate max particles based on emission rate and duration
       const baseLifetime = this.config.lifetime || 5;
       const effectiveDuration = Math.max(this.config.emissionDuration || 10, baseLifetime);
       this.particleCount = Math.min(Math.ceil((this.config.emissionRate || 10) * effectiveDuration), this.MAX_PARTICLES);
->>>>>>> 3bb573ed
     }
   }
 
